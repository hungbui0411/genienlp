--- conflicted
+++ resolved
@@ -17,21 +17,13 @@
 sacrebleu = "~=1.0"
 tensorboardX = "==2.0.*"
 requests = "~=2.22"
-<<<<<<< HEAD
-transformers = "~=4.0"
+transformers = "==4.1.1"
 sentence-transformers = "==0.4.0"
-radam = {git = "https://github.com/LiyuanLucasLiu/RAdam"}
-matplotlib = "~=3.1"
-seaborn = "~=0.9"
-sentencepiece = "==0.1.*"
-=======
-transformers = "==4.1.1"
 radam = {git = "https://github.com/LiyuanLucasLiu/RAdam"}
 loss_dropper = {git = "https://github.com/ddkang/loss_dropper"}
 matplotlib = '~=3.1'
 seaborn = '~=0.9'
 sentencepiece = '==0.1.*'
->>>>>>> 38859172
 
 [requires]
 python_version = "3.8"