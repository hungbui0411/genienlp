--- conflicted
+++ resolved
@@ -62,13 +62,9 @@
     parser.add_argument('--transformer_hidden', default=150, type=int, help='hidden size of the transformer modules')
     parser.add_argument('--transformer_heads', default=3, type=int, help='number of heads for transformer modules')
     parser.add_argument('--dropout_ratio', default=0.2, type=float, help='dropout for the model')
-<<<<<<< HEAD
+    parser.add_argument('--lr_rate', default=0.001, type=float, help='initial_learning_rate')
     parser.add_argument('--no_transformer_lr', action='store_false', dest='transformer_lr', help='turns off the transformer learning rate strategy')
-    parser.add_argument('--lr_rate', default=0.001, type=float, help='initial_learning_rate')
-=======
-    parser.add_argument('--no_transformer_lr', action='store_false', dest='transformer_lr', help='turns off the transformer learning rate strategy') 
     parser.add_argument('--cove', action='store_true', help='whether to use contextualized word vectors (McCann et al. 2017)')
->>>>>>> db64df36
 
     parser.add_argument('--warmup', default=800, type=int, help='warmup for learning rate')
     parser.add_argument('--grad_clip', default=1.0, type=float, help='gradient clipping')
