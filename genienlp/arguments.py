--- conflicted
+++ resolved
@@ -118,8 +118,7 @@
     parser.add_argument('--dropout_ratio', default=0.2, type=float, help='dropout for the model')
 
     parser.add_argument('--encoder_embeddings', default='glove+char',
-<<<<<<< HEAD
-                        help='which word embedding to use on the encoder side; use a bert-* pretrained model for BERT; '
+                        help='which word embedding to use on the encoder side; use a bert-* pretrained model for BERT; or a xlm-roberta* model for Multi-lingual RoBERTa; '
                              'multiple embeddings can be concatenated with +; use @0, @1 to specify untied copies')
     parser.add_argument('--context_embeddings', default=None,
                         help='which word embedding to use for the context; use a bert-* pretrained model for BERT; '
@@ -128,9 +127,9 @@
                         help='which word embedding to use for the question; use a bert-* pretrained model for BERT; '
                              'multiple embeddings can be concatenated with +; use @0, @1 to specify untied copies')
     parser.add_argument('--train_encoder_embeddings', action='store_true', default=False,
-                        help='back propagate into pretrained encoder embedding (recommended for BERT)')
+                        help='back propagate into pretrained encoder embedding (recommended for BERT and XLM-RoBERTa)')
     parser.add_argument('--train_context_embeddings', action='store_true', default=None,
-                        help='back propagate into pretrained context embedding (recommended for BERT)')
+                        help='back propagate into pretrained context embedding (recommended for BERT and XLM-RoBERTa)')
     parser.add_argument('--train_context_embeddings_after', type=int, default=0,
                         help='back propagate into pretrained context embedding after the given iteration (default: '
                              'immediately)')
@@ -139,12 +138,6 @@
     parser.add_argument('--train_question_embeddings_after', type=int, default=0,
                         help='back propagate into pretrained context embedding after the given iteration (default: '
                              'immediately)')
-=======
-                        help='which word embedding to use on the encoder side; use a bert-* pretrained model for BERT or a xlm-roberta* model for Multi-lingual RoBERTa; '
-                             'multiple embeddings can be concatenated with +')
-    parser.add_argument('--train_encoder_embeddings', action='store_true', default=False,
-                        help='back propagate into pretrained encoder embedding (recommended for BERT and XLM-RoBERTa)')
->>>>>>> d4ff046c
     parser.add_argument('--decoder_embeddings', default='glove+char',
                         help='which pretrained word embedding to use on the decoder side')
     parser.add_argument('--trainable_encoder_embeddings', default=0, type=int,
