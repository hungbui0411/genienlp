#
# Copyright (c) 2019-2020 The Board of Trustees of the Leland Stanford Junior University
# All rights reserved.
#
# Redistribution and use in source and binary forms, with or without
# modification, are permitted provided that the following conditions are met:
#
# * Redistributions of source code must retain the above copyright notice, this
#   list of conditions and the following disclaimer.
#
# * Redistributions in binary form must reproduce the above copyright notice,
#   this list of conditions and the following disclaimer in the documentation
#   and/or other materials provided with the distribution.
#
# * Neither the name of the copyright holder nor the names of its
#   contributors may be used to endorse or promote products derived from
#   this software without specific prior written permission.
#
# THIS SOFTWARE IS PROVIDED BY THE COPYRIGHT HOLDERS AND CONTRIBUTORS "AS IS"
# AND ANY EXPRESS OR IMPLIED WARRANTIES, INCLUDING, BUT NOT LIMITED TO, THE
# IMPLIED WARRANTIES OF MERCHANTABILITY AND FITNESS FOR A PARTICULAR PURPOSE ARE
# DISCLAIMED. IN NO EVENT SHALL THE COPYRIGHT HOLDER OR CONTRIBUTORS BE LIABLE
# FOR ANY DIRECT, INDIRECT, INCIDENTAL, SPECIAL, EXEMPLARY, OR CONSEQUENTIAL
# DAMAGES (INCLUDING, BUT NOT LIMITED TO, PROCUREMENT OF SUBSTITUTE GOODS OR
# SERVICES; LOSS OF USE, DATA, OR PROFITS; OR BUSINESS INTERRUPTION) HOWEVER
# CAUSED AND ON ANY THEORY OF LIABILITY, WHETHER IN CONTRACT, STRICT LIABILITY,
# OR TORT (INCLUDING NEGLIGENCE OR OTHERWISE) ARISING IN ANY WAY OUT OF THE USE
# OF THIS SOFTWARE, EVEN IF ADVISED OF THE POSSIBILITY OF SUCH DAMAGE.

import os
import re
import json
import multiprocessing
from typing import List, Tuple
from collections import defaultdict, Counter
from torch.nn.utils.rnn import pad_sequence
from transformers import AutoConfig, AutoTokenizer, BertTokenizer, XLMRobertaTokenizer

from .decoder_vocab import DecoderVocabulary
from .example import SequentialField, Feature

# not all tokenizers respect whitespace in the input or honor do_basic_tokenize=False
# for those, we need to use the slow tokenizers or we'll get messed up thingtalk output
from ..paraphrase.transformers_utils import SPIECE_UNDERLINE

ALLOWED_FAST_TOKENIZERS = {
    'facebook/bart-base',
    'facebook/bart-large',
    'sshleifer/bart-tiny-random'
}
# known NOT to work:
# - all the BERT models
# - all the XLM-R models
#
# mBART, t5, and mt5 models work when preprocessing, because they're SPM/RoBERTa-based so they respect
# whitespace, but the fast tokenizers treat special tokens differently than the slow ones
# and drop whitespace before special tokens, which breaks
ALLOWED_FAST_TOKENIZERS_IF_PREPROCESSING = {
    'facebook/mbart-large-cc25',
    'sshleifer/tiny-mbart',
    'google/mt5-small',
    'google/mt5-base',
    'google/mt5-large',
    'google/mt5-xl',
    'google/mt5-xxl',
}


class TransformerNumericalizer(object):
    """
    Numericalizer that uses Tokenizers from huggingface's transformers library.
    """
    
    _special_tokens_to_word_map: List[Tuple[str, str]]
    _special_tokens_to_word_regexes: List[Tuple[re.Pattern, str]]
    _special_tokens_to_token_regexes: List[Tuple[re.Pattern, str]]
    
    def __init__(self, pretrained_tokenizer, max_generative_vocab, cache=None,
                 preprocess_special_tokens=False, features_default_val=None, features_size=None):
        self._pretrained_name = pretrained_tokenizer
        self.max_generative_vocab = max_generative_vocab
        self._cache = cache
        self._tokenizer = None
        
        self._preprocess_special_tokens = preprocess_special_tokens
        
        # map a token to a space-separated sequence of words
        self._special_tokens_to_word_map = []
        # same, but the token is a regular expression matching that token using \b
        self._special_tokens_to_word_regexes = []
        # map a space-separated sequence of words to a token
        self._special_tokens_to_token_regexes = []
        
        
        self.features_default_val = features_default_val
        self.features_size = features_size
        
    @property
    def vocab(self):
        return self._tokenizer
    
    @property
    def num_tokens(self):
        return len(self._tokenizer)
    
    @property
    def decoder_pad_id(self):
        if self.max_generative_vocab is not None:
            return self.decoder_vocab.pad_idx
        else:
            return self.pad_id
    
    def _use_fast(self):
        return self._pretrained_name in ALLOWED_FAST_TOKENIZERS or \
               (self._preprocess_special_tokens and self._pretrained_name in ALLOWED_FAST_TOKENIZERS_IF_PREPROCESSING)
    
<<<<<<< HEAD
    def load(self, save_dir):
        config = AutoConfig.from_pretrained(self._pretrained_name)
        self._tokenizer = AutoTokenizer.from_pretrained(save_dir,
                                                        do_lower_case=False,
                                                        do_basic_tokenize=False,
                                                        config=config,
                                                        cache_dir=self._cache,
                                                        use_fast=self._use_fast())
        
=======
    def get_tokenizer(self, save_dir):
        if save_dir is not None:
            config = AutoConfig.from_pretrained(self._pretrained_name)
            self._tokenizer = AutoTokenizer.from_pretrained(save_dir,
                                                            do_lower_case=False,
                                                            do_basic_tokenize=False,
                                                            config=config,
                                                            cache_dir=self._cache,
                                                            use_fast=self._use_fast())
        else:
            self._tokenizer = AutoTokenizer.from_pretrained(self._pretrained_name,
                                                            do_lower_case=False,
                                                            do_basic_tokenize=False,
                                                            cache_dir=self._cache,
                                                            use_fast=self._use_fast())

    def load(self, save_dir):
>>>>>>> 7cc976ab
        if self.max_generative_vocab is not None:
            with open(os.path.join(save_dir, 'decoder-vocab.txt'), 'r') as fp:
                self._decoder_words = [(line.rstrip('\n'), self._tokenizer.convert_tokens_to_ids(line.rstrip('\n')))
                                       for line in fp]
        try:
            with open(os.path.join(save_dir, 'special-token-preprocessing.json')) as fp:
                self._special_tokens_to_word_map = json.load(fp)
            self._build_special_tokens_regexes()
        except FileNotFoundError:
            pass
        
        self._init()
    
    def pad(self, batch, pad_id):
        """
        batch: a List of List of integers
        """
        # TODO account for left padding models
        return pad_sequence(batch, padding_value=pad_id, batch_first=True)
    
    def save(self, save_dir):
        self._tokenizer.save_pretrained(save_dir)
        if self.max_generative_vocab is not None:
            with open(os.path.join(save_dir, 'decoder-vocab.txt'), 'w') as fp:
                for word, _full_idx in self._decoder_words:
                    fp.write(word + '\n')
        if len(self._special_tokens_to_word_map) > 0:
            with open(os.path.join(save_dir, 'special-token-preprocessing.json'), 'w') as fp:
                json.dump(self._special_tokens_to_word_map, fp)
    
    def build_vocab(self, vocab_sets, tasks):
<<<<<<< HEAD
        self._tokenizer = AutoTokenizer.from_pretrained(self._pretrained_name,
                                                        do_lower_case=False,
                                                        do_basic_tokenize=False,
                                                        cache_dir=self._cache,
                                                        use_fast=self._use_fast())
        
=======

>>>>>>> 7cc976ab
        special_tokens = []
        for task in tasks:
            special_tokens += list(task.special_tokens)
        special_tokens.sort()
        
        if self._preprocess_special_tokens:
            self._build_special_tokens_maps(special_tokens)
            self._build_special_tokens_regexes()
        else:
            # add the special tokens directly to the tokenizer
            self._tokenizer.add_tokens(special_tokens)
        
        if self.max_generative_vocab is not None:
            # do a pass over all the data in the dataset
            # in this pass, we
            # 1) tokenize everything, to ensure we account for all added tokens
            # 2) we construct a counter of wordpieces in the answers, for the decoder vocabulary
            decoder_words = Counter()
            for dataset in vocab_sets:
                for example in dataset:
                    decoder_words.update(self._tokenizer.tokenize(example.context))
                    decoder_words.update(self._tokenizer.tokenize(example.question))
                    decoder_words.update(self._tokenizer.tokenize(example.answer))
            
            existing_special_tokens = self._tokenizer.special_tokens_map
            # add the required special tokens, if not present already
            # note: if the tokens are not present, it means they are not used natively
            # by the model, so we can pick our favorite token
            if 'bos_token' not in existing_special_tokens:
                self._tokenizer.add_special_tokens({'bos_token': existing_special_tokens.get('cls_token', '<s>')})
            if 'eos_token' not in existing_special_tokens:
                self._tokenizer.add_special_tokens({'eos_token': existing_special_tokens.get('sep_token', '</s>')})
            if 'pad_token' not in existing_special_tokens:
                self._tokenizer.add_special_tokens({'pad_token': '<pad>'})
            if 'unk_token' not in existing_special_tokens:
                self._tokenizer.add_special_tokens({'unk_token': '<unk>'})
            self._decoder_words = [(self._tokenizer.bos_token, self._tokenizer.bos_token_id),
                                   (self._tokenizer.eos_token, self._tokenizer.eos_token_id),
                                   (self._tokenizer.pad_token, self._tokenizer.pad_token_id),
                                   (self._tokenizer.unk_token, self._tokenizer.unk_token_id)] + \
                                  [(word, self._tokenizer.convert_tokens_to_ids(word)) for word, _freq
                                   in decoder_words.most_common(self.max_generative_vocab)]
        
        self._init()
    
    def grow_vocab(self, tasks):
        if self._preprocess_special_tokens:
            # if we're preprocessing special tokens, we cannot extend the vocabulary
            # if the vocabulary was incomplete during training, tough luck, those words will be subwords all the way
            # (what do you expect?)
            return
        
        # add the new special tokens from the task
        for task in tasks:
            self._tokenizer.add_tokens(list(task.special_tokens))
    
    def _build_special_tokens_maps(self, special_tokens):
        # we automatically construct the mapping from special tokens to the shortest unambiguous
        # sequence of word-like things
        
        processed_tokens = dict()
        # first, split each token into words
        for original_token in special_tokens:
            token = original_token
            prefix = None
            if token.startswith('@'):
                prefix = '@ '
                token = token[1:]
            elif token.startswith('^^'):
                prefix = '^^ '
                token = token[2:]
            
            # split the token into words
            parts = re.split('[:._-]', token)
            if not prefix:
                # if we don't have a prefix, use the first word as prefix
                assert len(parts) >= 2
                prefix = parts[0] + ' '
                parts = parts[1:]
            processed_tokens[original_token] = (prefix, parts)
        
        # words -> token(s) (multiple tokens if a sequence of words is ambiguous)
        assignment = defaultdict(list)
        # token -> words
        reverse_mapping = dict()
        
        # now greedily assign each token to the shortest end that is not ambiguous
        for original_token, (prefix, parts) in processed_tokens.items():
            for i in range(len(parts) - 1, -1, -1):
                attempt = prefix + ' '.join(parts[i:])
                if attempt in assignment:
                    # ambiguous, extend everything in the current assignment by one word
                    for ambiguous_token in assignment[attempt]:
                        # list of sequences of words mapping to this token
                        # the first one is the one we have chosen so far, and the others are ambiguous
                        word_sequences = reverse_mapping[ambiguous_token]
                        if word_sequences[0] != attempt:
                            # ambiguous_token is already choosing a word sequence that is not ambiguous with
                            # original_token, nothing to do, other than to know original_token will need to
                            # be extended
                            continue
                        # extend ambiguous_token by one
                        ambiguous_prefix, ambiguous_parts = processed_tokens[ambiguous_token]
                        # assert we still have one word to use to disambiguate
                        # this works as long as the tokens are not suffix of one another
                        assert len(word_sequences) < len(ambiguous_parts), (
                        original_token, ambiguous_token, word_sequences)
                        new_words = ambiguous_prefix + ' '.join(
                            ambiguous_parts[len(ambiguous_parts) - len(word_sequences) - 1:])
                        word_sequences.insert(0, new_words)
                        # before original_token, ambiguous_token was not ambiguous with any token already
                        # assigned, so it cannot be ambiguous after we made it longer
                        assert new_words not in assignment
                        assignment[new_words] = [ambiguous_token]
                    
                    # mark that attempt is an ambiguous suffix of original_token
                    assignment[attempt].append(original_token)
                    
                    # don't assign original_token at this step, wait until the next loop cycle
                    # at the next loop, we'll try again with a longer suffix of original_token
                    # that way, we check if the token is still ambiguous after we extended everything
                    # else by one word
                else:
                    # yay not ambiguous, time to assign it
                    
                    # construct all word sequences, from the one we chose to the end
                    word_sequences = [prefix + ' '.join(parts[j:]) for j in range(i, len(parts))]
                    assignment[attempt] = [original_token]
                    reverse_mapping[original_token] = word_sequences
                    break
        
        # okay we have assigned everything, time to clean up
        for token, word_sequences in reverse_mapping.items():
            self._special_tokens_to_word_map.append((token, word_sequences[0]))
    
    def _build_special_tokens_regexes(self):
        for token, words in self._special_tokens_to_word_map:
            # match requiring (at the beginning of the string or preceded by a space (positive lookbehind))
            # and (at the end of the string or followed by a space (positive lookahead))
            word_re = re.compile("(^|(?<= ))" + re.escape(words) + "($|(?= ))")
            self._special_tokens_to_token_regexes.append((word_re, token))
            token_re = re.compile("(^|(?<= ))" + re.escape(token) + "(^|(?= ))")
            self._special_tokens_to_word_regexes.append((token_re, words))
    
    def _init(self):
        self.pad_first = self._tokenizer.padding_side == 'left'
        
        self.init_token = self._tokenizer.bos_token
        self.eos_token = self._tokenizer.eos_token
        self.unk_token = self._tokenizer.unk_token
        self.pad_token = self._tokenizer.pad_token
        self.mask_token = self._tokenizer.mask_token
        self.cls_token = self._tokenizer.cls_token
        self.sep_token = self._tokenizer.sep_token
        
        self.init_id = self._tokenizer.bos_token_id
        self.eos_id = self._tokenizer.eos_token_id
        self.unk_id = self._tokenizer.unk_token_id
        self.pad_id = self._tokenizer.pad_token_id
        self.mask_id = self._tokenizer.mask_token_id
        self.cls_id = self._tokenizer.cls_token_id
        self.sep_id = self._tokenizer.sep_token_id
        if self.max_generative_vocab is not None:
            self.generative_vocab_size = len(self._decoder_words)
            
            self.decoder_vocab = DecoderVocabulary(self._decoder_words, self._tokenizer,
                                                   pad_token=self.pad_token, eos_token=self.eos_token)
        else:
            self.generative_vocab_size = len(self._tokenizer)
            self.decoder_vocab = None
    
    
    def get_num_special_tokens(self, special_tokens_mask):
        num_prefix_special_tokens, num_suffix_special_tokens = 0, 0
        i = 0
        while i < len(special_tokens_mask):
            if special_tokens_mask[i] == 1:
                num_prefix_special_tokens += 1
                i += 1
            else:
                break
        i = len(special_tokens_mask) - 1
        while i >= 0:
            if special_tokens_mask[i] == 1:
                num_suffix_special_tokens += 1
                i -= 1
            else:
                break
                
        return num_prefix_special_tokens, num_suffix_special_tokens
    
    def encode_batch(self, sentences: List[str], features: List[List[Feature]], multiprocessing_threshold=5000) -> List[
        SequentialField]:
        """
        Batched version of `encode_single()`. Uses multiprocessing on all CPU cores for preprocessing,
        and multithreading for tokenization if a `FastTokenizer` is used
        Inputs:
            sentences: a list of sentences to encode
            multiprocessing_threshold: for input batches smaller than this value, multiprocessing will not be used due to its overhead
        """
        # We need to set this so that `tokenizers` package does not complain about detecting forks.
        os.environ['TOKENIZERS_PARALLELISM'] = "true"
        
        batch_size = len(sentences)
        
        if self._preprocess_special_tokens:
            if len(sentences) > multiprocessing_threshold:
                with multiprocessing.Pool(multiprocessing.cpu_count()) as p:
                    sentences, index2expansions = list(zip(*map(self._apply_special_token_preprocessing, sentences)))
            else:
                sentences, index2expansions = list(zip(*map(self._apply_special_token_preprocessing, sentences)))

        all_input_features = []
        if features:
            for i, (sentence, index2expansion) in enumerate(zip(sentences, index2expansions)):
                feat = features[i]
                new_feat = []
                keys = set(index2expansion.keys())
                for j in range(len(feat)):
                    repeat = 1
                    if j in keys:
                        repeat = index2expansion[j]
                    
                    new_feat.extend(feat[j]*repeat)

                all_input_features.append(new_feat)
                
        features = all_input_features

        is_piece_fn = None
        if isinstance(self._tokenizer, BertTokenizer):
            is_piece_fn = lambda wp: wp.startswith('##')
        elif isinstance(self._tokenizer, XLMRobertaTokenizer):
            is_piece_fn = lambda wp: not wp.startswith(SPIECE_UNDERLINE)

        all_input_ids = []
        all_input_features = []
        
        for i in range(batch_size):
            text = sentences[i]
            wp_tokenized = self._tokenizer.tokenize(text)
            wp_features = []
            
            if features:
                feat = features[i]
    
                # make sure special_preprocessing does not add or remove spaces
                assert len(text.split(' ')) == len(feat)
                
                # first token is always not a piece
                is_wp = [0] + [int(is_piece_fn(wp)) for wp in wp_tokenized[1:]]
                j = -1
                for i, wp in enumerate(wp_tokenized):
                    if not is_wp[i]:
                        j += 1
                    wp_features.append(feat[j])
                assert len(wp_tokenized) == len(wp_features)
            
            all_input_features.append(wp_features)
            
            # None indicates encoding single instance not paired inputs
            all_input_ids.append((self._tokenizer.convert_tokens_to_ids(wp_tokenized), None))
        
        batch_encoded = self._tokenizer._batch_prepare_for_model(all_input_ids,
                                                                 add_special_tokens=True,
                                                                 max_length=None,
                                                                 return_length=True,
                                                                 return_attention_mask=False,
                                                                 return_special_tokens_mask=True
                                                                 )
        
        batch_special_tokens_mask = batch_encoded['special_tokens_mask']

        batch_features = []
        
        if features:
            for i in range(batch_size):
                feat = all_input_features[i]
                special_tokens_mask = batch_special_tokens_mask[i]
                num_prefix_special_tokens, num_suffix_special_tokens = self.get_num_special_tokens(special_tokens_mask)
    
                pad_feat = Feature(type_id=[self.features_default_val[0]] * self.features_size[0], type_prob=[self.features_default_val[1]] * self.features_size[1])
                feat = [pad_feat] * num_prefix_special_tokens + feat + [pad_feat] * num_suffix_special_tokens
    
                batch_features.append(feat)

        batch_numerical = batch_encoded['input_ids']
        batch_length = batch_encoded['length']
        
        batch_decoder_numerical = []
        if self.decoder_vocab:
            for i in range(batch_size):
                batch_decoder_numerical.append(self.decoder_vocab.encode(batch_numerical[i]))
        else:
            batch_decoder_numerical = [[]] * len(batch_numerical)
        
        sequential_fields = []
        for i in range(batch_size):
            if features:
                feature = [feat.flatten() for feat in batch_features[i]]
                assert len(batch_numerical[i]) == len(feature)
            else:
                feature = None

            sequential_fields.append(
                SequentialField(value=batch_numerical[i], length=batch_length[i], limited=batch_decoder_numerical[i], feature=feature))
        return sequential_fields
    
    def _apply_special_token_preprocessing(self, sentence):
        index2expansion = {}
        for i, (regex, replacement) in enumerate(self._special_tokens_to_word_regexes):
            for match in regex.finditer(sentence):
                idx = match.span()[0]
                tokens_before_idx = len(sentence[:idx].split(' '))
                index2expansion[tokens_before_idx] = len(replacement.split(' '))
                
            sentence = regex.sub(replacement, sentence)
        return sentence, index2expansion
    
    def _undo_special_token_preprocessing(self, sentence):
        for regex, replacement in self._special_tokens_to_token_regexes:
            sentence = regex.sub(replacement, sentence)
        return sentence
    
    def reverse(self, batch, task=None, field_name=None):
        output = []
        for x in self._tokenizer.batch_decode(batch, skip_special_tokens=True, clean_up_tokenization_spaces=False):
            if self._preprocess_special_tokens:
                x = self._undo_special_token_preprocessing(x)
            if task is not None and field_name == 'answer':
                x = task.postprocess_answer(x)
            output.append(x)
        
        return output<|MERGE_RESOLUTION|>--- conflicted
+++ resolved
@@ -114,17 +114,7 @@
         return self._pretrained_name in ALLOWED_FAST_TOKENIZERS or \
                (self._preprocess_special_tokens and self._pretrained_name in ALLOWED_FAST_TOKENIZERS_IF_PREPROCESSING)
     
-<<<<<<< HEAD
-    def load(self, save_dir):
-        config = AutoConfig.from_pretrained(self._pretrained_name)
-        self._tokenizer = AutoTokenizer.from_pretrained(save_dir,
-                                                        do_lower_case=False,
-                                                        do_basic_tokenize=False,
-                                                        config=config,
-                                                        cache_dir=self._cache,
-                                                        use_fast=self._use_fast())
-        
-=======
+
     def get_tokenizer(self, save_dir):
         if save_dir is not None:
             config = AutoConfig.from_pretrained(self._pretrained_name)
@@ -142,7 +132,6 @@
                                                             use_fast=self._use_fast())
 
     def load(self, save_dir):
->>>>>>> 7cc976ab
         if self.max_generative_vocab is not None:
             with open(os.path.join(save_dir, 'decoder-vocab.txt'), 'r') as fp:
                 self._decoder_words = [(line.rstrip('\n'), self._tokenizer.convert_tokens_to_ids(line.rstrip('\n')))
@@ -174,16 +163,6 @@
                 json.dump(self._special_tokens_to_word_map, fp)
     
     def build_vocab(self, vocab_sets, tasks):
-<<<<<<< HEAD
-        self._tokenizer = AutoTokenizer.from_pretrained(self._pretrained_name,
-                                                        do_lower_case=False,
-                                                        do_basic_tokenize=False,
-                                                        cache_dir=self._cache,
-                                                        use_fast=self._use_fast())
-        
-=======
-
->>>>>>> 7cc976ab
         special_tokens = []
         for task in tasks:
             special_tokens += list(task.special_tokens)
