--- conflicted
+++ resolved
@@ -108,12 +108,6 @@
         self.numericalizer, self.context_embeddings, self.question_embeddings, self.decoder_embeddings = \
             self._init_embeddings_from_data(args, vocab_sets, is_loading)
         self.args = args
-<<<<<<< HEAD
-        self.numericalizer = numericalizer
-        self.encoder = ENCODERS[args.seq2seq_encoder](numericalizer, args, context_embeddings, question_embeddings)
-        
-        self.decoder = DECODERS[args.seq2seq_decoder](numericalizer, args, decoder_embeddings)
-=======
 
         if is_loading:
             logger.info(f'Loading the accompanying numericalizer from {save_directory}')
@@ -130,7 +124,6 @@
         self.encoder = ENCODERS[args.seq2seq_encoder](self.numericalizer, args, self.context_embeddings,
                                                       self.question_embeddings)
         self.decoder = DECODERS[args.seq2seq_decoder](self.numericalizer, args, self.decoder_embeddings)
->>>>>>> 8dc7214e
 
         if self.args.pretrain_context > 0:
             self.context_pretrain_lm_head = torch.nn.Linear(self.args.dimension, self.numericalizer.num_tokens)
@@ -190,24 +183,15 @@
     def _normal_forward(self, batch, current_token_id, past_key_values=None, expansion_factor=1, generation_dict=None,
                         encoder_output=None, return_dict=False):
         if encoder_output is None:
-<<<<<<< HEAD
+
             self_attended_context, final_context, context_rnn_state, final_question, question_rnn_state, context_rnn_state_entities_masked = self.encoder(batch)
-=======
-            self_attended_context, final_context, context_rnn_state, final_question, question_rnn_state = self.encoder(
-                batch)
->>>>>>> 8dc7214e
         else:
             self_attended_context, final_context, context_rnn_state, final_question, question_rnn_state, context_rnn_state_entities_masked = encoder_output
         encoder_loss = None
-<<<<<<< HEAD
-        if self.training and self.args.use_encoder_loss:
+
+        if self.training and getattr(self.args, 'use_encoder_loss', None):
             encoder_loss = self.get_encoder_loss(context_rnn_state_entities_masked)
-=======
-        
-        if self.training and getattr(self.args, 'use_encoder_loss', None):
-            encoder_loss = self.get_encoder_loss(context_rnn_state)
             
->>>>>>> 8dc7214e
         return self.decoder(batch, self_attended_context, final_context, context_rnn_state,
                             final_question, question_rnn_state, encoder_loss, current_token_id,
                             decoder_wrapper=past_key_values,
@@ -309,11 +293,8 @@
             (generated[:, 0:1], generated[:, 1:].cpu().apply_(self.decoder.map_to_full).to(batch.context.value.device)),
             dim=1)  # map everything to full vocabulary except BOS which already is in full vocabulary
 
-<<<<<<< HEAD
         return generated
-=======
-        return generated
-        
+
 class Transformer2Transformer(torch.nn.Module):
 
     def __init__(self, **kwargs):
@@ -426,5 +407,4 @@
         self.args = kwargs['args']
         self.base_model = MT5ForConditionalGeneration.from_pretrained(self.args.seq2seq_decoder,
                                                                       cache_dir=self.args.embeddings)
-        self.numericalizer = MT5Numericalizer(self.args.seq2seq_decoder)
->>>>>>> 8dc7214e
+        self.numericalizer = MT5Numericalizer(self.args.seq2seq_decoder)