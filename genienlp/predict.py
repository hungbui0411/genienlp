--- conflicted
+++ resolved
@@ -180,21 +180,13 @@
                     confidence_estimators.append(estimator)
                     logger.info('Loading confidence estimator "%s" from %s', estimator.name, path)
             else:
-<<<<<<< HEAD
                 confidence_estimators = None
-            generation_output = generate_with_model(model, it, model.numericalizer, task, args,
-                                                     original_order=original_order,
-                                                     output_confidence_features=args.save_confidence_features,
-                                                     confidence_estimators=confidence_estimators)
-=======
-                confidence_estimator = None
             with torch.cuda.amp.autocast(enabled=args.mixed_precision):
                 generation_output = generate_with_model(model, it, model.numericalizer, task, args,
                                                      original_order=original_order,
                                                      output_confidence_features=args.save_confidence_features,
-                                                     confidence_estimator=confidence_estimator,
+                                                     confidence_estimators=confidence_estimators,
                                                      disable_progbar=False)
->>>>>>> ca293b88
             
             if args.save_confidence_features:
                 with open(args.confidence_feature_path, 'wb') as f:
