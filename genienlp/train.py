--- conflicted
+++ resolved
@@ -91,44 +91,6 @@
                                 'almond_lang_as_question': args.almond_lang_as_question,
                                 'num_workers': args.num_workers,
                                 }
-<<<<<<< HEAD
-    
-
-    for task in args.train_tasks:
-        logger.info(f'Loading {task.name}')
-        kwargs = {'test': None, 'validation': None}
-        kwargs.update(train_eval_shared_kwargs)
-        kwargs['all_dirs'] = args.train_src_languages
-        kwargs['cached_path'] = os.path.join(args.cache, task.name)
-        kwargs['ner_domains'] = args.ner_domains
-        if args.use_curriculum:
-            kwargs['curriculum'] = True
-
-        logger.info(f'Adding {task.name} to training datasets')
-        t0 = time.time()
-        splits, paths = task.get_splits(args.data, lower=args.lower, **kwargs)
-
-        t1 = time.time()
-        logger.info('Data loading took {} sec'.format(t1-t0))
-        assert not splits.eval and not splits.test
-        if args.use_curriculum:
-            assert splits.aux
-            aux_sets.append(splits.aux)
-            logger.info(f'{task.name} has {len(splits.aux)} auxiliary examples')
-        else:
-            assert splits.train
-
-        if bootleg:
-            bootleg_process_splits(args, splits.train.examples, paths.train, task, bootleg)
-
-        if args.ned_dump_entity_type_pairs and args.add_types_to_text == 'append':
-            ned_dump_entity_type_pairs(splits.train, paths.train, 'train', task.utterance_field())
-
-        train_sets.append(splits.train)
-        logger.info(f'{task.name} has {len(splits.train)} training examples')
-        
-        if hasattr(task, 'all_schema_types'):
-=======
 
     if any(args.train_iterations):
         for task in args.train_tasks:
@@ -137,6 +99,7 @@
             kwargs.update(train_eval_shared_kwargs)
             kwargs['all_dirs'] = args.train_src_languages
             kwargs['cached_path'] = os.path.join(args.cache, task.name)
+            kwargs['ner_domains'] = args.ner_domains
             if args.use_curriculum:
                 kwargs['curriculum'] = True
     
@@ -160,7 +123,6 @@
             train_sets.append(splits.train)
             logger.info(f'{task.name} has {len(splits.train)} training examples')
             
->>>>>>> 5cb791c5
             logger.info(f'train all_schema_types: {task.all_schema_types}')
             
             if task.name.startswith('almond'):
@@ -178,43 +140,6 @@
             else:
                 args.db_unk_id = 0
                 args.num_db_types = 0
-<<<<<<< HEAD
-        else:
-            args.db_unk_id = 0
-            args.num_db_types = 0
-        save_args(args, force_overwrite=True)
-
-
-    for task in args.val_tasks:
-        logger.info(f'Loading {task.name}')
-        kwargs = {'train': None, 'test': None}
-        # choose best model based on this dev set
-        if args.eval_set_name is not None:
-            kwargs['validation'] = args.eval_set_name
-        kwargs.update(train_eval_shared_kwargs)
-        kwargs['all_dirs'] = args.eval_src_languages
-        kwargs['cached_path'] = os.path.join(args.cache, task.name)
-        kwargs['ner_domains'] = args.ner_domains
-        kwargs['hf_test_overfit'] = args.hf_test_overfit
-
-        logger.info(f'Adding {task.name} to validation datasets')
-        splits, paths = task.get_splits(args.data, lower=args.lower, **kwargs)
-        
-        assert not splits.train and not splits.test and not splits.aux
-        logger.info(f'{task.name} has {len(splits.eval)} validation examples')
-
-        if bootleg:
-            bootleg_process_splits(args, splits.eval.examples, paths.eval, task, bootleg)
-
-        if args.ned_dump_entity_type_pairs and args.add_types_to_text == 'append':
-            ned_dump_entity_type_pairs(splits.eval, paths.eval, 'eval', task.utterance_field())
-
-        val_sets.append(splits.eval)
-
-        if hasattr(task, 'all_schema_types'):
-            logger.info(f'eval all_schema_types: {task.all_schema_types}')
-        
-=======
             save_args(args, force_overwrite=True)
     
     
@@ -227,6 +152,8 @@
             kwargs.update(train_eval_shared_kwargs)
             kwargs['all_dirs'] = args.eval_src_languages
             kwargs['cached_path'] = os.path.join(args.cache, task.name)
+            kwargs['ner_domains'] = args.ner_domains
+            kwargs['hf_test_overfit'] = args.hf_test_overfit
             
             logger.info(f'Adding {task.name} to validation datasets')
             splits, paths = task.get_splits(args.data, lower=args.lower, **kwargs)
@@ -241,7 +168,6 @@
     
             logger.info(f'eval all_schema_types: {task.all_schema_types}')
             
->>>>>>> 5cb791c5
     return train_sets, val_sets, aux_sets
 
 
