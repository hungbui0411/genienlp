--- conflicted
+++ resolved
@@ -123,11 +123,7 @@
     model.train()
     if (iteration) % gradient_accumulation_steps == 0:
         opt.zero_grad()
-<<<<<<< HEAD
-    loss = model(batch)[0]
-=======
-    loss = model(batch, pretraining=pretraining).loss
->>>>>>> c23b20e4
+    loss = model(batch).loss
     if torch.isnan(loss).any():
         raise RuntimeError('Got NaN loss %s', str(loss))
     if len(devices) > 1:
