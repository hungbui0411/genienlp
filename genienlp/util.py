#
# Copyright (c) 2018, Salesforce, Inc.
#                     The Board of Trustees of the Leland Stanford Junior University
# All rights reserved.
#
# Redistribution and use in source and binary forms, with or without
# modification, are permitted provided that the following conditions are met:
#
# * Redistributions of source code must retain the above copyright notice, this
#   list of conditions and the following disclaimer.
#
# * Redistributions in binary form must reproduce the above copyright notice,
#   this list of conditions and the following disclaimer in the documentation
#   and/or other materials provided with the distribution.
#
# * Neither the name of the copyright holder nor the names of its
#   contributors may be used to endorse or promote products derived from
#   this software without specific prior written permission.
#
# THIS SOFTWARE IS PROVIDED BY THE COPYRIGHT HOLDERS AND CONTRIBUTORS "AS IS"
# AND ANY EXPRESS OR IMPLIED WARRANTIES, INCLUDING, BUT NOT LIMITED TO, THE
# IMPLIED WARRANTIES OF MERCHANTABILITY AND FITNESS FOR A PARTICULAR PURPOSE ARE
# DISCLAIMED. IN NO EVENT SHALL THE COPYRIGHT HOLDER OR CONTRIBUTORS BE LIABLE
# FOR ANY DIRECT, INDIRECT, INCIDENTAL, SPECIAL, EXEMPLARY, OR CONSEQUENTIAL
# DAMAGES (INCLUDING, BUT NOT LIMITED TO, PROCUREMENT OF SUBSTITUTE GOODS OR
# SERVICES; LOSS OF USE, DATA, OR PROFITS; OR BUSINESS INTERRUPTION) HOWEVER
# CAUSED AND ON ANY THEORY OF LIABILITY, WHETHER IN CONTRACT, STRICT LIABILITY,
# OR TORT (INCLUDING NEGLIGENCE OR OTHERWISE) ARISING IN ANY WAY OUT OF THE USE
# OF THIS SOFTWARE, EVEN IF ADVISED OF THE POSSIBILITY OF SUCH DAMAGE.

import json
from json.decoder import JSONDecodeError
import logging
import os
import shutil
import random
import time
import re
from typing import List, Optional
import numpy as np
import torch
import ujson
from transformers.models.mbart.tokenization_mbart import FAIRSEQ_LANGUAGE_CODES
from torch.functional import Tensor

from .data_utils.example import NumericalizedExamples
from .data_utils.iterator import LengthSortedIterator
from .tasks.almond_utils import token_type_regex, entity_regex

logger = logging.getLogger(__name__)

ENTITY_MATCH_REGEX = re.compile('^([A-Z].*)_[0-9]+$')


class SpecialTokenMap:
    def __init__(self, pattern, forward_func, backward_func=None):
        """
        Inputs:
            pattern: a regex pattern
            forward_func: a function with signature forward_func(str) -> str
            backward_func: a function with signature backward_func(str) -> list[str]
        """
        if isinstance(forward_func, list):
            self.forward_func = lambda x: forward_func[int(x)%len(forward_func)]
        else:
            self.forward_func = forward_func

        if isinstance(backward_func, list):
            self.backward_func = lambda x: backward_func[int(x)%len(backward_func)]
        else:
            self.backward_func = backward_func
    
        self.pattern = pattern
    
    def forward(self, s: str):
        reverse_map = []
        matches = re.finditer(self.pattern, s)
        if matches is None:
            return s, reverse_map
        for match in matches:
            occurrence = match.group(0)
            parameter = match.group(1)
            replacement = self.forward_func(parameter)
            s = s.replace(occurrence, replacement)
            reverse_map.append((self, occurrence))
        return s, reverse_map

    def backward(self, s: str, occurrence: str):
        match = re.match(self.pattern, occurrence)
        parameter = match.group(1)
        if self.backward_func is None:
            list_of_strings_to_match = [self.forward_func(parameter)]
        else:
            list_of_strings_to_match = sorted(self.backward_func(parameter), key=lambda x:len(x), reverse=True)
        for string_to_match in list_of_strings_to_match:
            l = [' '+string_to_match+' ', string_to_match+' ', ' '+string_to_match]
            o = [' '+occurrence+' ', occurrence+' ', ' '+occurrence]
            new_s = s
            for i in range(len(l)):
                new_s = re.sub(l[i], o[i], s, flags=re.IGNORECASE)
                if s != new_s:
                    break
            if s != new_s:
                s = new_s
                break
            
        return s


class ConfidenceFeatures:
    """
    Contains all necessary features that are useful for calculating confidence of a single generated output
    """

    def __init__(self, drop_logits: List[Tensor], drop_probs: List[Tensor], drop_top1_probs: List[Tensor], drop_top2_probs: List[Tensor],
                 gold_answer: Tensor, prediction: Tensor,
                 nodrop_logits: Tensor, nodrop_probs: Tensor, nodrop_top1_probs: Tensor, nodrop_top2_probs: Tensor,
                 nodrop_entropies: Tensor, context: Tensor):
        """
        Inputs:
            droplogits: logits after MC dropout
            gold_answer: includes BOS and EOS tokens, but no PAD tokens
            prediction: includes BOS and EOS tokens, but no PAD tokens
            nodrop_logits: logits for this prediction that are obtained WITHOUT activating model's dropout
            nodrop_top1_probs, nodrop_top2_probs: highest and second highest probabilities of the next token, given that the previous token was from `prediction`
        """
        
        # store the results of MC dropout if provided
        if drop_logits is not None:
            self.drop_logits = torch.stack(drop_logits, dim=0).cpu()
            self.drop_probs = torch.stack(drop_probs, dim=0).cpu()
            self.drop_top1_probs = torch.stack(drop_top1_probs, dim=0).cpu()
            self.drop_top2_probs = torch.stack(drop_top2_probs, dim=0).cpu()
        else:
            self.drop_logits = None
            self.drop_probs = None
            self.drop_top1_probs = None
            self.drop_top2_probs = None

        self.nodrop_logits = nodrop_logits.cpu()
        self.nodrop_probs = nodrop_probs.cpu()
        self.nodrop_top1_probs = nodrop_top1_probs.cpu()
        self.nodrop_top2_probs = nodrop_top2_probs.cpu()
        self.nodrop_entropies = nodrop_entropies.cpu()

        self.prediction = prediction
        self.gold_answer = gold_answer
        self.first_mistake = ConfidenceFeatures.find_first_mistake(gold_answer, prediction)
        self.label = (self.first_mistake == -1)
        self.context = context

    @property
    def mc_dropout_num(self):
        if self.drop_logits is None:
            return 0
        else:
            return self.drop_logits.shape[0]

    @staticmethod
    def find_first_mistake(gold_answer: Tensor, prediction: Tensor):
        """
        Inputs:
            gold_answer: includes BOS and EOS tokens, but no PAD tokens
            prediction: includes BOS and EOS tokens, but no PAD tokens
        Returns:
            The index of the first token where `gold_answer` and `prediction` differ, or -1 if they are equal. Ignores BOS, so the minimum possible value is .
        """
        # print('gold_answer = ', gold_answer)
        # print('prediction = ', prediction)
        # skip BOS
        gold_answer = gold_answer[1:]
        prediction = prediction[1:]

        for i in range(min(len(gold_answer), len(prediction))):
            if gold_answer[i] != prediction[i]:
                return i
        if len(gold_answer) != len(prediction):
            # one is a strict prefix of the other
            return min(len(gold_answer), len(prediction))
        return -1

    def __repr__(self) -> str:
        return '<Confidence: drop_logits=' + str(self.drop_logits) \
                + ', drop_probs=' + str(self.drop_probs) \
                + ', first_mistake=' + str(self.first_mistake) \
                + ', nodrop_logits=' + str(self.nodrop_logits) \
                + ', nodrop_probs=' + str(self.nodrop_probs) \
                + ', nodrop_entropies=' + str(self.nodrop_entropies) \
                + ', context=' + str(self.context) \
                + ', label=' + str(self.label) \
                + '>'


class GenerationOutput():
    """
    Contains all the information that the generation function may need to output
    """

    def __init__(self,
                 loss: Optional[float] = None,
                 example_ids: Optional[List] = None,
                 predictions: Optional[List] = None,
                 answers: Optional[List] = None,
                 contexts: Optional[List] = None,
                 confidence_features: Optional[List] = None,
                 confidence_scores: Optional[List] = None):
        self.loss = loss
        self.example_ids = example_ids
        self.predictions = predictions
        self.answers = answers
        self.contexts = contexts
        self.confidence_features = confidence_features
        self.confidence_scores = confidence_scores


def remove_thingtalk_quotes(thingtalk):
    quote_values = []
    while True:
        # print('before: ', thingtalk)
        l1 = thingtalk.find('"')
        if l1 < 0:
            break
        l2 = thingtalk.find('"', l1+1)
        if l2 < 0:
            # ThingTalk code is not syntactic
            return thingtalk, None
        quote_values.append(thingtalk[l1+1: l2].strip())
        thingtalk = thingtalk[:l1] + '<temp>' + thingtalk[l2+1:]
        # print('after: ', thingtalk)
    thingtalk = thingtalk.replace('<temp>', '""')
    return thingtalk, quote_values


def find_span_type(program, begin_index, end_index):

    if begin_index > 1 and program[begin_index - 2] == 'location:':
        span_type = 'LOCATION'
    elif end_index == len(program) - 1 or not program[end_index + 1].startswith('^^'):
        span_type = 'QUOTED_STRING'
    else:
        if program[end_index + 1] == '^^tt:hashtag':
            span_type = 'HASHTAG'
        elif program[end_index + 1] == '^^tt:username':
            span_type = 'USERNAME'
        else:
            span_type = 'GENERIC_ENTITY_' + program[end_index + 1][2:]

        end_index += 1

    return span_type, end_index


def requote_program(program):
    
    program = program.split(' ')
    requoted = []

    in_string = False
    begin_index = 0
    i = 0
    while i < len(program):
        token = program[i]
        if token == '"':
            in_string = not in_string
            if in_string:
                begin_index = i + 1
            else:
                span_type, end_index = find_span_type(program, begin_index, i)
                requoted.append(span_type)
                i = end_index
           
        elif not in_string:
            entity_match = ENTITY_MATCH_REGEX.match(token)
            if entity_match is not None:
                requoted.append(entity_match[1])
            elif token != 'location:':
                requoted.append(token)
        
        i += 1
        
    return ' '.join(requoted)


def tokenizer(s):
    return s.split()


def mask_special_tokens(string: str):
    exceptions = [match.group(0) for match in re.finditer('[A-Za-z:_.]+_[0-9]+', string)]
    for e in exceptions:
        string = string.replace(e, '<temp>', 1)
    return string, exceptions


def unmask_special_tokens(string: str, exceptions: list):
    for e in exceptions:
        string = string.replace('<temp>', e, 1)
    return string


def detokenize(string: str):
    string, exceptions = mask_special_tokens(string)
    tokens = ["'d", "n't", "'ve", "'m", "'re", "'ll", ".", ",", "?", "!", "'s", ")", ":"]
    for t in tokens:
        string = string.replace(' ' + t, t)
    string = string.replace("( ", "(")
    string = string.replace('gon na', 'gonna')
    string = string.replace('wan na', 'wanna')
    string = unmask_special_tokens(string, exceptions)
    return string


def tokenize(string: str):
    string, exceptions = mask_special_tokens(string)
    tokens = ["'d", "n't", "'ve", "'m", "'re", "'ll", ".", ",", "?", "!", "'s", ")", ":"]
    for t in tokens:
        string = string.replace(t, ' ' + t)
    string = string.replace("(", "( ")
    string = string.replace('gonna', 'gon na')
    string = string.replace('wanna', 'wan na')
    string = re.sub('\s+', ' ', string)
    string = unmask_special_tokens(string, exceptions)
    return string.strip()


def lower_case(string):
    string, exceptions = mask_special_tokens(string)
    string = string.lower()
    string = unmask_special_tokens(string, exceptions)
    return string


def get_number_of_lines(file_path):
    count = 0
    with open(file_path) as f:
        for line in f:
            count += 1
    return count


def get_part_path(path, part_idx):
    if path.endswith(os.path.sep):
        has_separator = True
        path = path[:-1]
    else:
        has_separator = False
    return path + '_part' + str(part_idx+1) + (os.path.sep if has_separator else '')


def split_folder_on_disk(folder_path, num_splits):
    new_folder_paths = [get_part_path(folder_path, part_idx) for part_idx in range(num_splits)]
    for subdir, dirs, files in os.walk(folder_path):
        for file in files:
            new_file_paths = [os.path.join(subdir.replace(folder_path, new_folder_paths[part_idx]), file) for part_idx in range(num_splits)]
            split_file_on_disk(os.path.join(subdir, file), num_splits, output_paths=new_file_paths)
    return new_folder_paths


def split_file_on_disk(file_path, num_splits, output_paths=None, delete=False):
    """
    """

    all_output_paths = []
    all_output_files = []
    for part_idx in range(num_splits):
        if output_paths is None:
            output_path = get_part_path(file_path, part_idx)
        else:
            output_path = output_paths[part_idx]
        all_output_paths.append(output_path)
        os.makedirs(os.path.dirname(output_path), exist_ok=True)
        all_output_files.append(open(output_path, 'w'))

    with open(file_path, 'r') as input_file:
        output_file_idx = 0
        for line in input_file:
            all_output_files[output_file_idx].write(line)
            output_file_idx = (output_file_idx + 1) % len(all_output_files)

    for f in all_output_files:
        f.close()
        
    if delete:
        os.remove(file_path)

    return all_output_paths


def combine_folders_on_disk(folder_path_prefix, num_files, line_group_size, delete=False):
    folder_paths = [get_part_path(folder_path_prefix, part_idx) for part_idx in range(num_files)]
    new_to_olds_map = {}
    for i in range(num_files):
        for subdir, dirs, files in os.walk(folder_paths[i]):
            for file in files:
                new_file_path = os.path.join(subdir.replace(folder_paths[i], folder_path_prefix), file)
                if new_file_path not in new_to_olds_map:
                    new_to_olds_map[new_file_path] = []
                new_to_olds_map[new_file_path].append(os.path.join(subdir, file))
    
    for new, olds in new_to_olds_map.items():
        os.makedirs(os.path.dirname(new), exist_ok=True)
        with open(new, 'w') as combined_file:
            if new.endswith('.json'):
                new_json = None
                for old in olds:
                    with open(old, 'r') as f:
                        if new_json is None:
                            try:
                                new_json = json.load(f)
                            except JSONDecodeError:
                                f.seek(0)
                                logger.info('Failed to read json file %s with content:\n %s', old, f.read())
                        else:
                            for k, v in json.load(f).items():
                                new_json[k] += v
                for k, v in new_json.items():
                    new_json[k] /= float(num_files)
                json.dump(new_json, combined_file)
            else:
                all_old_file_contents = []
                for old in olds:
                    with open(old, 'r') as f:
                        all_old_file_contents.append([line for line in f])
                old_file_idx = 0
                all_indices = [0] * len(all_old_file_contents)
                finished_reading = [False] * len(all_old_file_contents)
                while True:
                    if finished_reading[old_file_idx]:
                        old_file_idx = (old_file_idx + 1) % len(all_old_file_contents)
                        continue
                    for i in range(line_group_size):
                        line = all_old_file_contents[old_file_idx][all_indices[old_file_idx]]
                        combined_file.write(line)
                        all_indices[old_file_idx] += 1
                    if all_indices[old_file_idx] == len(all_old_file_contents[old_file_idx]):
                        finished_reading[old_file_idx] = True
                        if all(finished_reading):
                            break
                    old_file_idx = (old_file_idx + 1) % len(all_old_file_contents)
                
    if delete:
        for folder in folder_paths:
            shutil.rmtree(folder)


def combine_files_on_disk(file_path_prefix, num_files, line_group_size, delete=False):
    all_input_file_contents = []
    all_input_file_paths = []
    for i in range(num_files):
        input_file_path = get_part_path(file_path_prefix, i)
        all_input_file_paths.append(input_file_path)
        with open(input_file_path, 'r') as f:
            all_input_file_contents.append([line for line in f])
    
    all_indices = [0] * len(all_input_file_contents)
    finished_reading = [False] * len(all_input_file_contents)
    input_file_idx = 0
    with open(file_path_prefix, 'w') as combined_file:
        while True:
            if finished_reading[input_file_idx]:
                input_file_idx = (input_file_idx + 1) % len(all_input_file_contents)
                continue
            for i in range(line_group_size):
                line = all_input_file_contents[input_file_idx][all_indices[input_file_idx]]
                combined_file.write(line)
                all_indices[input_file_idx] += 1
            if all_indices[input_file_idx] == len(all_input_file_contents[input_file_idx]):
                finished_reading[input_file_idx] = True
                if all(finished_reading):
                    break
            input_file_idx = (input_file_idx + 1) % len(all_input_file_contents)

    if delete:
        for file_path in all_input_file_paths:
            os.remove(file_path)


def map_filter(callable, iterable):
    output = []
    for element in iterable:
        new_element = callable(element)
        if new_element is not None:
            output.append(new_element)
    return output


def init_devices(args, devices=None):
    if not torch.cuda.is_available():
        return [torch.device('cpu')]
    if not devices:
        return [torch.device('cuda:'+str(i)) for i in range(torch.cuda.device_count())]
    return [torch.device(ordinal) for ordinal in devices]


def set_seed(args):
    np.random.seed(args.seed)
    random.seed(args.seed)
    torch.manual_seed(args.seed)
    torch.cuda.manual_seed_all(args.seed)


def get_trainable_params(model, name=False):
    #TODO is always called with name=False, so remove the if statement
    if name:
        return list(filter(lambda p: p[1].requires_grad, model.named_parameters()))
    else:
        return list(filter(lambda p: p.requires_grad, model.parameters()))


def log_model_size(logger, model, model_name):
    num_param = sum([p.nelement() for p in model.parameters() if p.requires_grad])
    logger.info(f'{model_name} has {num_param:,} parameters')


def elapsed_time(log):
    t = time.time() - log.start
    day = int(t // (24 * 3600))
    t = t % (24 * 3600)
    hour = int(t // 3600)
    t %= 3600
    minutes = int(t // 60)
    t %= 60
    seconds = int(t)
    return f'{day:02}:{hour:02}:{minutes:02}:{seconds:02}'


def make_data_loader(dataset, numericalizer, batch_size, device=None, train=False, return_original_order=False, add_types_to_text=False, db_unk_id=0):
    all_features = NumericalizedExamples.from_examples(dataset, numericalizer=numericalizer, add_types_to_text=add_types_to_text)

    context_lengths = [ex.context.length for ex in all_features]
    answer_lengths = [ex.answer.length for ex in all_features]

    logger.info(f'context lengths (min, mean, max): {np.min(context_lengths)}, {int(np.mean(context_lengths))}, {np.max(context_lengths)}')
    logger.info(f'answer lengths (min, mean, max): {np.min(answer_lengths)}, {int(np.mean(answer_lengths))}, {np.max(answer_lengths)}')
    
    sampler = LengthSortedIterator(all_features, batch_size=batch_size, sort=True, shuffle_and_repeat=train,
                                   sort_key_fn=dataset.sort_key_fn, batch_size_fn=dataset.batch_size_fn, groups=dataset.groups)
    # get the sorted data_source
    all_f = sampler.data_source
    data_loader = torch.utils.data.DataLoader(all_f, batch_sampler=sampler,
                                              collate_fn=lambda batches: NumericalizedExamples.collate_batches(batches, numericalizer, device, db_unk_id),
                                              num_workers=0)
    
    if return_original_order:
        return data_loader, sampler.original_order
    else:
        return data_loader

def ned_dump_entity_type_pairs(split, path, name, utterance_field):

    with open(os.path.join(os.path.dirname(path), f'{name}_labels.jsonl'), 'w') as fout:
        for ex in split:
            text = ex.context_plus_question_with_types
            entity_token_pairs = entity_regex.findall(text)
            
            if utterance_field == 'question':
                entity_token_string = entity_token_pairs[1]
                sentence = text[text.index('</e>') + 4: text.rindex('<e>')].strip()
            else:
                entity_token_string = entity_token_pairs[0]
                sentence = text[:text.index('<e>')].strip()
                
            entity_token_string = entity_token_string[len('<e>'):-len('</e>')].strip('; ')
            
            entities = []
            ent_types = []
            if entity_token_string:
                entity_token_pairs = entity_token_string.split(';')
                for str in entity_token_pairs:
                    entity, types = token_type_regex.match(str).groups()
                    types = types.split('|')
                    entities.append(entity.strip())
                    ent_types.append(types)
    
            fout.write(ujson.dumps({"sentence": sentence, "aliases": entities, "thingtalk_types": ent_types}) + '\n')



def get_mbart_lang(orig_lang):
    for lang in FAIRSEQ_LANGUAGE_CODES:
        if lang.startswith(orig_lang):
            return lang

def have_multilingual(task_names):
    return any(['multilingual' in name for name in task_names])


def load_config_json(args):
    args.almond_type_embeddings = False
    with open(os.path.join(args.path, 'config.json')) as config_file:
        config = json.load(config_file)

        retrieve = ['model', 'pretrained_model', 'rnn_dimension', 'rnn_layers', 'rnn_zero_state',
                    'max_generative_vocab', 'lower', 'trainable_decoder_embeddings',
                    'override_context', 'override_question',
<<<<<<< HEAD
                    'almond_lang_as_question', 'almond_has_multiple_programs', 'almond_detokenize_sentence',
                    'preprocess_special_tokens', 'dropper_ratio', 'dropper_min_count', 'label_smoothing']
=======
                    'almond_lang_as_question', 'almond_has_multiple_programs', 'almond_detokenize_sentence', 'almond_thingtalk_version',
                    'preprocess_special_tokens', 'dropper_ratio', 'dropper_min_count',
                    'use_encoder_loss', 'num_workers', 'no_fast_tokenizer',
                    'override_question', 'override_context', 'add_types_to_text',
                    'do_ned', 'database_type', 'min_entity_len', 'max_entity_len',
                    'entity_type_agg_method', 'entity_word_embeds_dropout',
                    'num_db_types', 'db_unk_id', 'ned_retrieve_method', 'database_lookup_method', 'almond_domains',
                    'ned_features', 'ned_features_size', 'ned_features_default_val',
                    'bootleg_output_dir', 'bootleg_model', 'bootleg_batch_size',
                    'bootleg_kg_encoder_layer', 'bootleg_dataset_threads', 'bootleg_dataloader_threads', 'bootleg_extract_num_workers',
                    'bootleg_dump_mode', 'bootleg_prob_threshold', 'bootleg_post_process_types'
                    ]
>>>>>>> 7857e9f5

        # train and predict scripts have these arguments in common. We use the values from train only if they are not provided in predict
        overwrite = ['val_batch_size', 'num_beams', 'num_beam_groups', 'diversity_penalty',
                     'num_outputs', 'no_repeat_ngram_size', 'top_p', 'top_k', 'repetition_penalty',
                     'temperature', 'max_output_length', 'reduce_metrics',
                     'database_dir']
        for o in overwrite:
            if o not in args or getattr(args, o) is None:
                retrieve.append(o)

        for r in retrieve:
            if r in config:
                setattr(args, r, config[r])
            # These are for backward compatibility with models that were trained before we added these arguments
            elif r in ('do_ned', 'use_encoder_loss',
                       'almond_has_multiple_programs', 'almond_lang_as_question', 'preprocess_special_tokens', 'almond_thingtalk_version',
                       ):
                setattr(args, r, False)
                
            elif r in ('num_db_types', 'db_unk_id'):
                setattr(args, r, 0)
            
            elif r in ('entity_word_embeds_dropout'):
                setattr(args, r, 0.0)
            
            elif r in ('num_beams', 'num_outputs', 'top_p', 'repetition_penalty'):
                setattr(args, r, [1])
                
            elif r in ('no_repeat_ngram_size', 'top_k', 'temperature'):
                setattr(args, r, [0])
                
            elif r in ['features', 'ned_features_size', 'ned_features_default_val']:
                setattr(args, r, [])
            
            elif r == 'add_types_to_text':
                setattr(args, r, 'no')
            elif r == 'database_type':
                setattr(args, r, 'json')
            elif r == 'min_entity_len':
                setattr(args, r, 2)
            elif r == 'max_entity_len':
                setattr(args, r, 4)
            elif r == 'database_dir':
                setattr(args, r, None)
            elif r == 'ned_retrieve_method':
                setattr(args, r, 'naive')
            elif r == 'database_lookup_method':
                setattr(args, r, 'ngrams')
            elif r == 'almond_domains':
                setattr(args, r, [])
            elif r == 'locale':
                setattr(args, r, 'en')
            elif r == 'num_beam_groups':
                setattr(args, r, [1])
            elif r == 'diversity_penalty':
                setattr(args, r, [0.0])
            elif r == 'dropper_ratio':
                setattr(args, r, 0.0)
            elif r == 'dropper_min_count':
                setattr(args, r, 10000)
            elif r == 'label_smoothing':
                setattr(args, r, 0.0)
            else:
                # use default value
                setattr(args, r, None)
                
        args.dropout_ratio = 0.0
        args.verbose = False

    args.best_checkpoint = os.path.join(args.path, args.checkpoint_name)<|MERGE_RESOLUTION|>--- conflicted
+++ resolved
@@ -593,12 +593,8 @@
         retrieve = ['model', 'pretrained_model', 'rnn_dimension', 'rnn_layers', 'rnn_zero_state',
                     'max_generative_vocab', 'lower', 'trainable_decoder_embeddings',
                     'override_context', 'override_question',
-<<<<<<< HEAD
-                    'almond_lang_as_question', 'almond_has_multiple_programs', 'almond_detokenize_sentence',
-                    'preprocess_special_tokens', 'dropper_ratio', 'dropper_min_count', 'label_smoothing']
-=======
                     'almond_lang_as_question', 'almond_has_multiple_programs', 'almond_detokenize_sentence', 'almond_thingtalk_version',
-                    'preprocess_special_tokens', 'dropper_ratio', 'dropper_min_count',
+                    'preprocess_special_tokens', 'dropper_ratio', 'dropper_min_count', 'label_smoothing',
                     'use_encoder_loss', 'num_workers', 'no_fast_tokenizer',
                     'override_question', 'override_context', 'add_types_to_text',
                     'do_ned', 'database_type', 'min_entity_len', 'max_entity_len',
@@ -609,7 +605,6 @@
                     'bootleg_kg_encoder_layer', 'bootleg_dataset_threads', 'bootleg_dataloader_threads', 'bootleg_extract_num_workers',
                     'bootleg_dump_mode', 'bootleg_prob_threshold', 'bootleg_post_process_types'
                     ]
->>>>>>> 7857e9f5
 
         # train and predict scripts have these arguments in common. We use the values from train only if they are not provided in predict
         overwrite = ['val_batch_size', 'num_beams', 'num_beam_groups', 'diversity_penalty',
