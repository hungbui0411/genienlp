#!/usr/bin/env python3
import os
from text import torchtext
from argparse import ArgumentParser
import ujson as json
import torch
import numpy as np
import random
from pprint import pformat

from util import get_splits, set_seed, preprocess_examples, tokenizer
from metrics import compute_metrics
import models
from text.torchtext.data.utils import get_tokenizer


def get_all_splits(args, new_vocab):
    splits = []
    for task in args.tasks:
        print(f'Loading {task}')
        kwargs = {}
        if not 'train' in args.evaluate:
            kwargs['train'] = None
        if not 'valid' in args.evaluate:
            kwargs['validation'] = None
        if not 'test' in args.evaluate:
            kwargs['test'] = None
        s = get_splits(args, task, new_vocab, **kwargs)[0]
        preprocess_examples(args, [task], [s], new_vocab, train=False)
        splits.append(s)
    return splits


def prepare_data(args, FIELD):
    new_vocab = torchtext.data.SimpleReversibleField(batch_first=True, init_token='<init>', eos_token='<eos>', lower=args.lower, include_lengths=True)
    splits = get_all_splits(args, new_vocab)
    new_vocab.build_vocab(*splits)
    print(f'Vocabulary has {len(FIELD.vocab)} tokens from training')
    args.max_generative_vocab = min(len(FIELD.vocab), args.max_generative_vocab)
    FIELD.append_vocab(new_vocab)
    print(f'Vocabulary has expanded to {len(FIELD.vocab)} tokens')

    char_vectors = torchtext.vocab.CharNGram(cache=args.embeddings)
    glove_vectors = torchtext.vocab.GloVe(cache=args.embeddings)
    vectors = [char_vectors, glove_vectors]
    FIELD.vocab.load_vectors(vectors, True)
    FIELD.decoder_to_vocab = {idx: FIELD.vocab.stoi[word] for idx, word in enumerate(FIELD.decoder_itos)}
    FIELD.vocab_to_decoder = {idx: FIELD.decoder_stoi[word] for idx, word in enumerate(FIELD.vocab.itos) if word in FIELD.decoder_stoi}
    splits = get_all_splits(args, FIELD)

    return FIELD, splits


def to_iter(data, bs, device):
    Iterator = torchtext.data.Iterator
    it = Iterator(data, batch_size=bs, 
       device=device, batch_size_fn=None,
       train=False, repeat=False, sort=None, 
       shuffle=None, reverse=False)

    return it


def run(args, field, val_sets, model):
    set_seed(args)
    print(f'Preparing iterators')
    iters = [(name, to_iter(x, bs, args.gpus)) for name, x, bs in zip(args.tasks, val_sets, args.val_batch_size)]
 
    def mult(ps):
        r = 0
        for p in ps:
            this_r = 1
            for s in p.size():
                this_r *= s
            r += this_r
        return r
    params = list(filter(lambda p: p.requires_grad, model.parameters()))
    num_param = mult(params)
    print(f'{args.model} has {num_param:,} parameters')
    if args.gpus > -1:
        model.cuda()

    model.eval()
    for task, it in iters:
        prediction_file_name = os.path.join(os.path.splitext(args.best_checkpoint)[0], args.evaluate, task + '.txt')
        answer_file_name = os.path.join(os.path.splitext(args.best_checkpoint)[0], args.evaluate, task + '.gold.txt')
        results_file_name = answer_file_name.replace('gold', 'results')
        if 'sql' in task:
            ids_file_name = answer_file_name.replace('gold', 'ids')
        if os.path.exists(prediction_file_name):
            print('** ', prediction_file_name, ' already exists**')
        if os.path.exists(answer_file_name):
            print('** ', answer_file_name, ' already exists**')
        if os.path.exists(results_file_name):
            print('** ', results_file_name, ' already exists**')
            with open(results_file_name) as results_file:
              for l in results_file:
                  print(l)
            if not 'schema' in task:
                continue
        for x in [prediction_file_name, answer_file_name, results_file_name]:
            os.makedirs(os.path.dirname(x), exist_ok=True)

        if not os.path.exists(prediction_file_name):
            with open(prediction_file_name, 'a') as prediction_file:
                predictions = []
                wikisql_ids = []
                for batch_idx, batch in enumerate(it):
                    _, p = model(batch)
<<<<<<< HEAD
                    if task == 'almond':
                        setattr(field, 'use_revtok', False)
                        setattr(field, 'tokenize', tokenizer)
                        p = field.reverse_almond(p)
                        setattr(field, 'use_revtok', True)
                        setattr(field, 'tokenize', get_tokenizer('revtok'))

                    else:
                        p = field.reverse(p)
                    for pp in p:
=======
                    p = field.reverse(p)
                    for i, pp in enumerate(p):
                        if 'sql' in task:
                            wikisql_id = int(batch.wikisql_id[i])
                            wikisql_ids.append(wikisql_id)
>>>>>>> c00de933
                        prediction_file.write(pp + '\n')
                        predictions.append(pp) 
        else:
            with open(prediction_file_name) as prediction_file:
                predictions = [x.strip() for x in prediction_file.readlines()] 

        if 'sql' in task:
            with open(ids_file_name, 'w') as id_file:
                for i in wikisql_ids:
                    id_file.write(json.dumps(i) + '\n')

        def from_all_answers(an):
            return [it.dataset.all_answers[sid] for sid in an.tolist()] 

        if not os.path.exists(answer_file_name):
            with open(answer_file_name, 'a') as answer_file:
                answers = []
                for batch_idx, batch in enumerate(it):
                    if hasattr(batch, 'wikisql_id'):
                        a = from_all_answers(batch.wikisql_id.data.cpu())
                    elif hasattr(batch, 'squad_id'):
                        a = from_all_answers(batch.squad_id.data.cpu())
                    elif hasattr(batch, 'woz_id'):
                        a = from_all_answers(batch.woz_id.data.cpu())
                    else:
                        if task == 'almond':
                            setattr(field, 'use_revtok', False)
                            setattr(field, 'tokenize', tokenizer)
                            a = field.reverse_almond(batch.answer.data)
                            setattr(field, 'use_revtok', True)
                            setattr(field, 'tokenize', 'revtok')
                        else:
                            a = field.reverse(batch.answer.data)
                    for aa in a:
                        answers.append(aa) 
                        answer_file.write(json.dumps(aa) + '\n')
        else:
            with open(answer_file_name) as answer_file:
                answers = [json.loads(x.strip()) for x in answer_file.readlines()] 

        if len(answers) > 0:
            metrics, answers = compute_metrics(predictions, answers, bleu='iwslt' in task or 'multi30k' in task or 'almond' in task, dialogue='woz' in task,
                rouge='cnn' in task, logical_form='sql' in task, corpus_f1='zre' in task, args=args)

            print(metrics)
            with open(results_file_name, 'w') as results_file:
                results_file.write(json.dumps(metrics) + '\n')


def get_args():
    parser = ArgumentParser()
    parser.add_argument('--path', required=True)
    parser.add_argument('--evaluate', type=str, required=True)
<<<<<<< HEAD
    parser.add_argument('--tasks', default=['almond', 'wikisql', 'woz.en', 'cnn_dailymail', 'iwslt.en.de', 'zre', 'srl', 'squad', 'sst', 'multinli.in.out'], nargs='+')
    parser.add_argument('--gpus', type=int, help='gpus to use', required=True)
    parser.add_argument('--seed', default=123, type=int, help='Random seed.')
    parser.add_argument('--data', default='./decaNLP/.data/', type=str, help='where to load data from.')
    parser.add_argument('--embeddings', default='./decaNLP/.embeddings', type=str, help='where to save embeddings.')
=======
    parser.add_argument('--tasks', default=['wikisql', 'woz.en', 'cnn_dailymail', 'iwslt.en.de', 'zre', 'srl', 'squad', 'sst', 'multinli.in.out', 'schema'], nargs='+')
    parser.add_argument('--gpus', type=int, help='gpus to use', required=True)
    parser.add_argument('--seed', default=123, type=int, help='Random seed.')
    parser.add_argument('--data', default='/decaNLP/.data/', type=str, help='where to load data from.')
    parser.add_argument('--embeddings', default='/decaNLP/.embeddings', type=str, help='where to save embeddings.')
    parser.add_argument('--checkpoint_name')
>>>>>>> c00de933

    args = parser.parse_args()

    with open(os.path.join(args.path, 'config.json')) as config_file:
        config = json.load(config_file)
        retrieve = ['model', 'val_batch_size',
                    'transformer_layers', 'rnn_layers', 'transformer_hidden', 
                    'dimension', 'load', 'max_val_context_length', 'val_batch_size', 
                    'transformer_heads', 'max_output_length', 'max_generative_vocab', 
                    'lower']
        for r in retrieve:
            setattr(args, r,  config[r])
        args.dropout_ratio = 0.0

    args.task_to_metric = {'cnn_dailymail': 'avg_rouge',
        'iwslt.en.de': 'bleu',
<<<<<<< HEAD
        'almond': 'bleu',
        'multinli.in.out': 'nem',
=======
        'multinli.in.out': 'em',
>>>>>>> c00de933
        'squad': 'nf1',
        'srl': 'nf1',
        'sst': 'em',
        'wikisql': 'lfem',
        'woz.en': 'joint_goal_em',
        'zre': 'corpus_f1',
        'schema': 'em'}

    if os.path.exists(os.path.join(args.path, 'process_0.log')):
        args.best_checkpoint = get_best(args)
    else:
        args.best_checkpoint = os.path.join(args.path, args.checkpoint_name)
           
    return args


def get_best(args):
    with open(os.path.join(args.path, 'config.json')) as f:
        save_every = json.load(f)['save_every']
    
    with open(os.path.join(args.path, 'process_0.log')) as f:
        lines = f.readlines()

    best_score = 0
    best_it = 10
    deca_scores = {}
    for l in lines:
        if 'val' in l:
            try:
                task = l.split('val_')[1].split(':')[0]
            except Exception as e:
                print(e)
                continue
            it = int(l.split('iteration_')[1].split(':')[0])
            metric = args.task_to_metric[task]
            score = float(l.split(metric+'_')[1].split(':')[0])
            if it in deca_scores:
                deca_scores[it]['deca'] += score
                deca_scores[it][metric] = score
            else:
                deca_scores[it] = {'deca': score, metric: score}
            if deca_scores[it]['deca'] > best_score:
                best_score = deca_scores[it]['deca']
                best_it = it
    print(best_it)
    print(best_score)
    return os.path.join(args.path, f'iteration_{int(best_it)}.pth')


if __name__ == '__main__':
    args = get_args()
    print(f'Arguments:\n{pformat(vars(args))}')

    np.random.seed(args.seed)
    random.seed(args.seed)
    torch.manual_seed(args.seed)
    torch.cuda.manual_seed(args.seed)

    print(f'Loading from {args.best_checkpoint}')
    save_dict = torch.load(args.best_checkpoint)
    field = save_dict['field']
    print(f'Initializing Model')
    Model = getattr(models, args.model) 
    model = Model(field, args)
    model.load_state_dict(save_dict['model_state_dict'])
    field, splits = prepare_data(args, field)
    model.set_embeddings(field.vocab.vectors)

    run(args, field, splits, model)<|MERGE_RESOLUTION|>--- conflicted
+++ resolved
@@ -107,24 +107,20 @@
                 wikisql_ids = []
                 for batch_idx, batch in enumerate(it):
                     _, p = model(batch)
-<<<<<<< HEAD
+
                     if task == 'almond':
                         setattr(field, 'use_revtok', False)
                         setattr(field, 'tokenize', tokenizer)
                         p = field.reverse_almond(p)
                         setattr(field, 'use_revtok', True)
                         setattr(field, 'tokenize', get_tokenizer('revtok'))
-
                     else:
                         p = field.reverse(p)
-                    for pp in p:
-=======
-                    p = field.reverse(p)
+
                     for i, pp in enumerate(p):
                         if 'sql' in task:
                             wikisql_id = int(batch.wikisql_id[i])
                             wikisql_ids.append(wikisql_id)
->>>>>>> c00de933
                         prediction_file.write(pp + '\n')
                         predictions.append(pp) 
         else:
@@ -178,20 +174,12 @@
     parser = ArgumentParser()
     parser.add_argument('--path', required=True)
     parser.add_argument('--evaluate', type=str, required=True)
-<<<<<<< HEAD
-    parser.add_argument('--tasks', default=['almond', 'wikisql', 'woz.en', 'cnn_dailymail', 'iwslt.en.de', 'zre', 'srl', 'squad', 'sst', 'multinli.in.out'], nargs='+')
-    parser.add_argument('--gpus', type=int, help='gpus to use', required=True)
-    parser.add_argument('--seed', default=123, type=int, help='Random seed.')
-    parser.add_argument('--data', default='./decaNLP/.data/', type=str, help='where to load data from.')
-    parser.add_argument('--embeddings', default='./decaNLP/.embeddings', type=str, help='where to save embeddings.')
-=======
-    parser.add_argument('--tasks', default=['wikisql', 'woz.en', 'cnn_dailymail', 'iwslt.en.de', 'zre', 'srl', 'squad', 'sst', 'multinli.in.out', 'schema'], nargs='+')
+    parser.add_argument('--tasks', default=['almond', 'wikisql', 'woz.en', 'cnn_dailymail', 'iwslt.en.de', 'zre', 'srl', 'squad', 'sst', 'multinli.in.out', 'schema'], nargs='+')
     parser.add_argument('--gpus', type=int, help='gpus to use', required=True)
     parser.add_argument('--seed', default=123, type=int, help='Random seed.')
     parser.add_argument('--data', default='/decaNLP/.data/', type=str, help='where to load data from.')
     parser.add_argument('--embeddings', default='/decaNLP/.embeddings', type=str, help='where to save embeddings.')
     parser.add_argument('--checkpoint_name')
->>>>>>> c00de933
 
     args = parser.parse_args()
 
@@ -208,12 +196,8 @@
 
     args.task_to_metric = {'cnn_dailymail': 'avg_rouge',
         'iwslt.en.de': 'bleu',
-<<<<<<< HEAD
         'almond': 'bleu',
-        'multinli.in.out': 'nem',
-=======
         'multinli.in.out': 'em',
->>>>>>> c00de933
         'squad': 'nf1',
         'srl': 'nf1',
         'sst': 'em',
